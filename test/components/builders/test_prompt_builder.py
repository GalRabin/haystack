<<<<<<< HEAD
from typing import Any, Dict, List, Optional
from jinja2 import TemplateSyntaxError
=======
# SPDX-FileCopyrightText: 2022-present deepset GmbH <info@deepset.ai>
#
# SPDX-License-Identifier: Apache-2.0
>>>>>>> 1d20ac3c
import pytest

from haystack.components.builders.prompt_builder import PromptBuilder
from haystack import component
from haystack.core.pipeline.pipeline import Pipeline
from haystack.dataclasses.document import Document


class TestPromptBuilder:
    def test_init(self):
        builder = PromptBuilder(template="This is a {{ variable }}")
        assert builder.template is not None
        assert builder.required_variables == []
        assert builder._template_string == "This is a {{ variable }}"
        assert builder._variables is None
        assert builder._required_variables is None

        # we have inputs that contain: template, template_variables + inferred variables
        inputs = builder.__haystack_input__._sockets_dict
        assert set(inputs.keys()) == {"template", "template_variables", "variable"}
        assert inputs["template"].type == Optional[str]
        assert inputs["template_variables"].type == Optional[Dict[str, Any]]
        assert inputs["variable"].type == Any

        # response is always prompt
        outputs = builder.__haystack_output__._sockets_dict
        assert set(outputs.keys()) == {"prompt"}
        assert outputs["prompt"].type == str

    def test_init_with_required_variables(self):
        builder = PromptBuilder(template="This is a {{ variable }}", required_variables=["variable"])
        assert builder.template is not None
        assert builder.required_variables == ["variable"]
        assert builder._template_string == "This is a {{ variable }}"
        assert builder._variables is None
        assert builder._required_variables == ["variable"]

        # we have inputs that contain: template, template_variables + inferred variables
        inputs = builder.__haystack_input__._sockets_dict
        assert set(inputs.keys()) == {"template", "template_variables", "variable"}
        assert inputs["template"].type == Optional[str]
        assert inputs["template_variables"].type == Optional[Dict[str, Any]]
        assert inputs["variable"].type == Any

        # response is always prompt
        outputs = builder.__haystack_output__._sockets_dict
        assert set(outputs.keys()) == {"prompt"}
        assert outputs["prompt"].type == str

    def test_init_with_custom_variables(self):
        variables = ["var1", "var2", "var3"]
        template = "Hello, {{ var1 }}, {{ var2 }}!"
        builder = PromptBuilder(template=template, variables=variables)
        assert builder.template is not None
        assert builder.required_variables == []
        assert builder._variables == variables
        assert builder._template_string == "Hello, {{ var1 }}, {{ var2 }}!"
        assert builder._required_variables is None

        # we have inputs that contain: template, template_variables + variables
        inputs = builder.__haystack_input__._sockets_dict
        assert set(inputs.keys()) == {"template", "template_variables", "var1", "var2", "var3"}
        assert inputs["template"].type == Optional[str]
        assert inputs["template_variables"].type == Optional[Dict[str, Any]]
        assert inputs["var1"].type == Any
        assert inputs["var2"].type == Any
        assert inputs["var3"].type == Any

        # response is always prompt
        outputs = builder.__haystack_output__._sockets_dict
        assert set(outputs.keys()) == {"prompt"}
        assert outputs["prompt"].type == str

    def test_to_dict(self):
        builder = PromptBuilder(
            template="This is a {{ variable }}", variables=["var1", "var2"], required_variables=["var1", "var3"]
        )
        res = builder.to_dict()
        assert res == {
            "type": "haystack.components.builders.prompt_builder.PromptBuilder",
            "init_parameters": {
                "template": "This is a {{ variable }}",
                "variables": ["var1", "var2"],
                "required_variables": ["var1", "var3"],
            },
        }

    def test_to_dict_without_optional_params(self):
        builder = PromptBuilder(template="This is a {{ variable }}")
        res = builder.to_dict()
        assert res == {
            "type": "haystack.components.builders.prompt_builder.PromptBuilder",
            "init_parameters": {"template": "This is a {{ variable }}", "variables": None, "required_variables": None},
        }

    def test_run(self):
        builder = PromptBuilder(template="This is a {{ variable }}")
        res = builder.run(variable="test")
        assert res == {"prompt": "This is a test"}

    def test_run_template_variable(self):
        builder = PromptBuilder(template="This is a {{ variable }}")
        res = builder.run(template_variables={"variable": "test"})
        assert res == {"prompt": "This is a test"}

    def test_run_template_variable_overrides_variable(self):
        builder = PromptBuilder(template="This is a {{ variable }}")
        res = builder.run(template_variables={"variable": "test_from_template_var"}, variable="test")
        assert res == {"prompt": "This is a test_from_template_var"}

    def test_run_without_input(self):
        builder = PromptBuilder(template="This is a template without input")
        res = builder.run()
        assert res == {"prompt": "This is a template without input"}

    def test_run_with_missing_input(self):
        builder = PromptBuilder(template="This is a {{ variable }}")
        res = builder.run()
        assert res == {"prompt": "This is a "}

    def test_run_with_missing_required_input(self):
        builder = PromptBuilder(template="This is a {{ foo }}, not a {{ bar }}", required_variables=["foo", "bar"])
        with pytest.raises(ValueError, match="foo"):
            builder.run(bar="bar")
        with pytest.raises(ValueError, match="bar"):
            builder.run(foo="foo")
        with pytest.raises(ValueError, match="foo, bar"):
            builder.run()

    def test_run_with_variables(self):
        variables = ["var1", "var2", "var3"]
        template = "Hello, {{ name }}! {{ var1 }}"

        builder = PromptBuilder(template=template, variables=variables)

        template_variables = {"name": "John"}
        expected_result = {"prompt": "Hello, John! How are you?"}

        assert builder.run(template_variables=template_variables, var1="How are you?") == expected_result

    def test_run_overwriting_default_template(self):
        default_template = "Hello, {{ name }}!"

        builder = PromptBuilder(template=default_template)

        template = "Hello, {{ var1 }}{{ name }}!"
        expected_result = {"prompt": "Hello, John!"}

        assert builder.run(template, name="John") == expected_result

    def test_run_overwriting_default_template_with_template_variables(self):
        default_template = "Hello, {{ name }}!"

        builder = PromptBuilder(template=default_template)

        template = "Hello, {{ var1 }} {{ name }}!"
        template_variables = {"var1": "Big"}
        expected_result = {"prompt": "Hello, Big John!"}

        assert builder.run(template, template_variables, name="John") == expected_result

    def test_run_overwriting_default_template_with_variables(self):
        variables = ["var1", "var2", "name"]
        default_template = "Hello, {{ name }}!"

        builder = PromptBuilder(template=default_template, variables=variables)

        template = "Hello, {{ var1 }} {{ name }}!"
        expected_result = {"prompt": "Hello, Big John!"}

        assert builder.run(template, name="John", var1="Big") == expected_result

    def test_run_with_invalid_template(self):
        builder = PromptBuilder(template="Hello, {{ name }}!")

        template = "Hello, {{ name }!"
        template_variables = {"name": "John"}
        with pytest.raises(TemplateSyntaxError):
            builder.run(template, template_variables)

    def test_init_with_invalid_template(self):
        template = "Hello, {{ name }!"
        with pytest.raises(TemplateSyntaxError):
            PromptBuilder(template)

    def test_provided_template_variables(self):
        prompt_builder = PromptBuilder(template="", variables=["documents"], required_variables=["city"])

        # both variables are provided
        prompt_builder._validate_variables({"name", "city"})

        # provided variables are a superset of the required variables
        prompt_builder._validate_variables({"name", "city", "age"})

        with pytest.raises(ValueError):
            prompt_builder._validate_variables({"name"})

    def test_example_in_pipeline(self):
        default_template = "Here is the document: {{documents[0].content}} \\n Answer: {{query}}"
        prompt_builder = PromptBuilder(template=default_template, variables=["documents"])

        @component
        class DocumentProducer:
            @component.output_types(documents=List[Document])
            def run(self, doc_input: str):
                return {"documents": [Document(content=doc_input)]}

        pipe = Pipeline()
        pipe.add_component("doc_producer", DocumentProducer())
        pipe.add_component("prompt_builder", prompt_builder)
        pipe.connect("doc_producer.documents", "prompt_builder.documents")

        template = "Here is the document: {{documents[0].content}} \n Query: {{query}}"
        result = pipe.run(
            data={
                "doc_producer": {"doc_input": "Hello world, I live in Berlin"},
                "prompt_builder": {
                    "template": template,
                    "template_variables": {"query": "Where does the speaker live?"},
                },
            }
        )

        assert result == {
            "prompt_builder": {
                "prompt": "Here is the document: Hello world, I live in Berlin \n Query: Where does the speaker live?"
            }
        }

    def test_example_in_pipeline_simple(self):
        default_template = "This is the default prompt:\n Query: {{query}}"
        prompt_builder = PromptBuilder(template=default_template)

        pipe = Pipeline()
        pipe.add_component("prompt_builder", prompt_builder)

        # using the default prompt
        result = pipe.run(data={"query": "Where does the speaker live?"})
        expected_default = {
            "prompt_builder": {"prompt": "This is the default prompt:\n Query: Where does the speaker live?"}
        }
        assert result == expected_default

        # using the dynamic prompt
        result = pipe.run(
            data={"query": "Where does the speaker live?", "template": "This is the dynamic prompt:\n Query: {{query}}"}
        )
        expected_dynamic = {
            "prompt_builder": {"prompt": "This is the dynamic prompt:\n Query: Where does the speaker live?"}
        }
        assert result == expected_dynamic<|MERGE_RESOLUTION|>--- conflicted
+++ resolved
@@ -1,11 +1,8 @@
-<<<<<<< HEAD
-from typing import Any, Dict, List, Optional
-from jinja2 import TemplateSyntaxError
-=======
 # SPDX-FileCopyrightText: 2022-present deepset GmbH <info@deepset.ai>
 #
 # SPDX-License-Identifier: Apache-2.0
->>>>>>> 1d20ac3c
+from typing import Any, Dict, List, Optional
+from jinja2 import TemplateSyntaxError
 import pytest
 
 from haystack.components.builders.prompt_builder import PromptBuilder
