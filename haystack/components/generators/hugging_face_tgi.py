import logging
from dataclasses import asdict
from typing import Any, Dict, List, Optional, Iterable, Callable
from urllib.parse import urlparse

from haystack import component, default_to_dict, default_from_dict
from haystack.components.generators.hf_utils import (
    check_generation_params,
    check_valid_model,
    list_inference_deployed_models,
)
from haystack.components.generators.utils import serialize_callback_handler, deserialize_callback_handler
from haystack.dataclasses import StreamingChunk
from haystack.lazy_imports import LazyImport
from haystack.utils import Secret, deserialize_secrets_inplace

with LazyImport(message="Run 'pip install transformers'") as transformers_import:
    from huggingface_hub import InferenceClient
    from huggingface_hub.inference._text_generation import TextGenerationStreamResponse, TextGenerationResponse, Token
    from transformers import AutoTokenizer


logger = logging.getLogger(__name__)


@component
class HuggingFaceTGIGenerator:
    """
    Enables text generation using HuggingFace Hub hosted non-chat LLMs. This component is designed to seamlessly
    inference models deployed on the Text Generation Inference (TGI) backend.

    You can use this component for LLMs hosted on Hugging Face inference endpoints, the rate-limited
    Inference API tier:

    ```python
    from haystack.components.generators import HuggingFaceTGIGenerator
    from haystack.utils import Secret

    client = HuggingFaceTGIGenerator(model="mistralai/Mistral-7B-v0.1", token=Secret.from_token("<your-api-key>"))
    client.warm_up()
    response = client.run("What's Natural Language Processing?", max_new_tokens=120)
    print(response)
    ```

    Or for LLMs hosted on paid https://huggingface.co/inference-endpoints endpoint, and/or your own custom TGI endpoint.
    In these two cases, you'll need to provide the URL of the endpoint as well as a valid token:

    ```python
    from haystack.components.generators import HuggingFaceTGIGenerator
    client = HuggingFaceTGIGenerator(model="mistralai/Mistral-7B-v0.1",
                                     url="<your-tgi-endpoint-url>",
                                     token=Secret.from_token("<your-api-key>"))
    client.warm_up()
    response = client.run("What's Natural Language Processing?")
    print(response)
    ```


     Key Features and Compatibility:
         - **Primary Compatibility**: Designed to work seamlessly with any non-chat model deployed using the TGI
           framework. For more information on TGI, visit https://github.com/huggingface/text-generation-inference.
         - **Hugging Face Inference Endpoints**: Supports inference of TGI chat LLMs deployed on Hugging Face
           inference endpoints. For more details refer to https://huggingface.co/inference-endpoints.
         - **Inference API Support**: Supports inference of TGI LLMs hosted on the rate-limited Inference
           API tier. Learn more about the Inference API at: https://huggingface.co/inference-api
           Discover available LLMs using the following command:
           ```
           wget -qO- https://api-inference.huggingface.co/framework/text-generation-inference
           ```
           And simply use the model ID as the model parameter for this component. You'll also need to provide a valid
           Hugging Face API token as the token parameter.
         - **Custom TGI Endpoints**: Supports inference of LLMs deployed on custom TGI endpoints. Anyone can
           deploy their own TGI endpoint using the TGI framework. For more details refer
           to https://huggingface.co/inference-endpoints.
     Input and Output Format:
         - **String Format**: This component uses the str format for structuring both input and output,
           ensuring coherent and contextually relevant responses in text generation scenarios.
    """

    def __init__(
        self,
        model: str = "mistralai/Mistral-7B-v0.1",
        url: Optional[str] = None,
        token: Optional[Secret] = Secret.from_env_var("HF_API_TOKEN", strict=False),
        generation_kwargs: Optional[Dict[str, Any]] = None,
        stop_words: Optional[List[str]] = None,
        streaming_callback: Optional[Callable[[StreamingChunk], None]] = None,
    ):
        """
        Initialize the HuggingFaceTGIGenerator instance.

        :param model: A string representing the model id on HF Hub. Default is "mistralai/Mistral-7B-v0.1".
        :param url: An optional string representing the URL of the TGI endpoint.
        :param token: The HuggingFace token to use as HTTP bearer authorization
            You can find your HF token at https://huggingface.co/settings/tokens
        :param generation_kwargs: A dictionary containing keyword arguments to customize text generation.
            Some examples: `max_new_tokens`, `temperature`, `top_k`, `top_p`,...
            See Hugging Face's documentation for more information at:
            https://huggingface.co/docs/huggingface_hub/v0.18.0.rc0/en/package_reference/inference_client#huggingface_hub.inference._text_generation.TextGenerationParameters
        :param stop_words: An optional list of strings representing the stop words.
        :param streaming_callback: An optional callable for handling streaming responses.
        """
        transformers_import.check()

        if url:
            r = urlparse(url)
            is_valid_url = all([r.scheme in ["http", "https"], r.netloc])
            if not is_valid_url:
                raise ValueError(f"Invalid TGI endpoint URL provided: {url}")

        check_valid_model(model, token)

        # handle generation kwargs setup
        generation_kwargs = generation_kwargs.copy() if generation_kwargs else {}
        check_generation_params(generation_kwargs, ["n"])
        generation_kwargs["stop_sequences"] = generation_kwargs.get("stop_sequences", [])
        generation_kwargs["stop_sequences"].extend(stop_words or [])

        self.model = model
        self.url = url
        self.token = token
        self.generation_kwargs = generation_kwargs
        self.client = InferenceClient(url or model, token=token.resolve_value() if token else None)
        self.streaming_callback = streaming_callback
        self.tokenizer = None

    def warm_up(self) -> None:
        """
        If the url is not provided, check if the model is deployed on the free tier of the HF inference API.
        Load the tokenizer
        """
<<<<<<< HEAD
        # is this user using HF free tier inference API?
        if self.model and not self.url:
            deployed_models = list_inference_deployed_models()
            # Determine if the specified model is deployed in the free tier.
            if self.model not in deployed_models:
                raise ValueError(
                    f"The model {self.model} is not deployed on the free tier of the HF inference API. "
                    "To use free tier models provide the model ID and the token. Valid models are: "
                    f"{deployed_models}"
                )

        self.tokenizer = AutoTokenizer.from_pretrained(self.model, token=self.token)
=======
        self.tokenizer = AutoTokenizer.from_pretrained(
            self.model, token=self.token.resolve_value() if self.token else None
        )
>>>>>>> c3a9dac1

    def to_dict(self) -> Dict[str, Any]:
        """
        Serialize this component to a dictionary.

        :return: A dictionary containing the serialized component.
        """
        callback_name = serialize_callback_handler(self.streaming_callback) if self.streaming_callback else None
        return default_to_dict(
            self,
            model=self.model,
            url=self.url,
            token=self.token.to_dict() if self.token else None,
            generation_kwargs=self.generation_kwargs,
            streaming_callback=callback_name,
        )

    @classmethod
    def from_dict(cls, data: Dict[str, Any]) -> "HuggingFaceTGIGenerator":
        """
        Deserialize this component from a dictionary.
        """
        deserialize_secrets_inplace(data["init_parameters"], keys=["token"])
        init_params = data.get("init_parameters", {})
        serialized_callback_handler = init_params.get("streaming_callback")
        if serialized_callback_handler:
            data["init_parameters"]["streaming_callback"] = deserialize_callback_handler(serialized_callback_handler)
        return default_from_dict(cls, data)

    def _get_telemetry_data(self) -> Dict[str, Any]:
        """
        Data that is sent to Posthog for usage analytics.
        """
        # Don't send URL as it is sensitive information
        return {"model": self.model}

    @component.output_types(replies=List[str], meta=List[Dict[str, Any]])
    def run(self, prompt: str, generation_kwargs: Optional[Dict[str, Any]] = None):
        """
        Invoke the text generation inference for the given prompt and generation parameters.

        :param prompt: A string representing the prompt.
        :param generation_kwargs: Additional keyword arguments for text generation.
        :return: A dictionary containing the generated replies and metadata. Both are lists of length n.
        Replies are strings and metadata are dictionaries.
        """
        # check generation kwargs given as parameters to override the default ones
        additional_params = ["n", "stop_words"]
        check_generation_params(generation_kwargs, additional_params)

        # update generation kwargs by merging with the default ones
        generation_kwargs = {**self.generation_kwargs, **(generation_kwargs or {})}
        num_responses = generation_kwargs.pop("n", 1)
        generation_kwargs.setdefault("stop_sequences", []).extend(generation_kwargs.pop("stop_words", []))

        if self.tokenizer is None:
            raise RuntimeError("Please call warm_up() before running LLM inference.")

        prompt_token_count = len(self.tokenizer.encode(prompt, add_special_tokens=False))

        if self.streaming_callback:
            if num_responses > 1:
                raise ValueError("Cannot stream multiple responses, please set n=1.")

            return self._run_streaming(prompt, prompt_token_count, generation_kwargs)

        return self._run_non_streaming(prompt, prompt_token_count, num_responses, generation_kwargs)

    def _run_streaming(self, prompt: str, prompt_token_count: int, generation_kwargs: Dict[str, Any]):
        res_chunk: Iterable[TextGenerationStreamResponse] = self.client.text_generation(
            prompt, details=True, stream=True, **generation_kwargs
        )
        chunks: List[StreamingChunk] = []
        # pylint: disable=not-an-iterable
        for chunk in res_chunk:
            token: Token = chunk.token
            if token.special:
                continue
            chunk_metadata = {**asdict(token), **(asdict(chunk.details) if chunk.details else {})}
            stream_chunk = StreamingChunk(token.text, chunk_metadata)
            chunks.append(stream_chunk)
            self.streaming_callback(stream_chunk)  # type: ignore # streaming_callback is not None (verified in the run method)
        metadata = {
            "finish_reason": chunks[-1].meta.get("finish_reason", None),
            "model": self.client.model,
            "usage": {
                "completion_tokens": chunks[-1].meta.get("generated_tokens", 0),
                "prompt_tokens": prompt_token_count,
                "total_tokens": prompt_token_count + chunks[-1].meta.get("generated_tokens", 0),
            },
        }
        return {"replies": ["".join([chunk.content for chunk in chunks])], "meta": [metadata]}

    def _run_non_streaming(
        self, prompt: str, prompt_token_count: int, num_responses: int, generation_kwargs: Dict[str, Any]
    ):
        responses: List[str] = []
        all_metadata: List[Dict[str, Any]] = []
        for _i in range(num_responses):
            tgr: TextGenerationResponse = self.client.text_generation(prompt, details=True, **generation_kwargs)
            all_metadata.append(
                {
                    "model": self.client.model,
                    "index": _i,
                    "finish_reason": tgr.details.finish_reason.value,
                    "usage": {
                        "completion_tokens": len(tgr.details.tokens),
                        "prompt_tokens": prompt_token_count,
                        "total_tokens": prompt_token_count + len(tgr.details.tokens),
                    },
                }
            )
            responses.append(tgr.generated_text)
        return {"replies": responses, "meta": all_metadata}<|MERGE_RESOLUTION|>--- conflicted
+++ resolved
@@ -129,7 +129,7 @@
         If the url is not provided, check if the model is deployed on the free tier of the HF inference API.
         Load the tokenizer
         """
-<<<<<<< HEAD
+
         # is this user using HF free tier inference API?
         if self.model and not self.url:
             deployed_models = list_inference_deployed_models()
@@ -141,12 +141,9 @@
                     f"{deployed_models}"
                 )
 
-        self.tokenizer = AutoTokenizer.from_pretrained(self.model, token=self.token)
-=======
         self.tokenizer = AutoTokenizer.from_pretrained(
             self.model, token=self.token.resolve_value() if self.token else None
         )
->>>>>>> c3a9dac1
 
     def to_dict(self) -> Dict[str, Any]:
         """
